import sacc
import numpy as np

#Not implemented:
# - Include ell-cuts?
# - Include cuts in the pairs of tracers to correlate?
# - Ability to return simulated scatter

class LSSLikelihood(object):
    def __init__(self,saccin) :
        if (type(saccin)==type("filename")):
            self.s=sacc.SACC.loadFromHDF(saccin)
        else:
            self.s=saccin
        if self.s.precision==None :
            raise ValueError("Precision matrix needed!")
        if self.s.mean==None :
            raise ValueError("Mean vector needed!")

<<<<<<< HEAD
        self.s.precision._pmatrix = np.linalg.inv(self.s.precision._cmatrix)
=======
        self.pmatrix = self.s.precision.getPrecisionMatrix()
>>>>>>> d4fd6f90

    #We're assuming data_theory will come in the form of a sacc.Means object
    def __call__(self,theory_vec) :
        return -0.5*self.chi2(theory_vec)

    def chi2(self,theory_vec):
        delta=theory_vec - self.s.mean.vector
<<<<<<< HEAD
        chi2=np.einsum('i,ij,j',delta,self.s.precision._pmatrix,delta)
=======
        chi2=np.einsum('i,ij,j',delta,self.pmatrix,delta)
>>>>>>> d4fd6f90
#        chi2=np.linalg.multi_dot([delta,self.s.precision.matrix,delta])
        return chi2<|MERGE_RESOLUTION|>--- conflicted
+++ resolved
@@ -16,12 +16,7 @@
             raise ValueError("Precision matrix needed!")
         if self.s.mean==None :
             raise ValueError("Mean vector needed!")
-
-<<<<<<< HEAD
-        self.s.precision._pmatrix = np.linalg.inv(self.s.precision._cmatrix)
-=======
         self.pmatrix = self.s.precision.getPrecisionMatrix()
->>>>>>> d4fd6f90
 
     #We're assuming data_theory will come in the form of a sacc.Means object
     def __call__(self,theory_vec) :
@@ -29,10 +24,5 @@
 
     def chi2(self,theory_vec):
         delta=theory_vec - self.s.mean.vector
-<<<<<<< HEAD
-        chi2=np.einsum('i,ij,j',delta,self.s.precision._pmatrix,delta)
-=======
         chi2=np.einsum('i,ij,j',delta,self.pmatrix,delta)
->>>>>>> d4fd6f90
-#        chi2=np.linalg.multi_dot([delta,self.s.precision.matrix,delta])
         return chi2