--- conflicted
+++ resolved
@@ -4,15 +4,11 @@
 from scipy.interpolate import interp1d
 
 class LSSTheory(object):
-<<<<<<< HEAD
-    def __init__(self,inputsacc) :
-        self.s=inputsacc
-=======
-    def __init__(self,sacc):
+
+  def __init__(self,sacc):
         if  type(sacc)==str:
             sacc=sacc.SACC.loadFromHDF(sacc)
         self.s=sacc
->>>>>>> d4fd6f90
         if self.s.binning==None :
             raise ValueError("Binning needed!")
 
@@ -34,34 +30,13 @@
                     zbins = thistracer.z                
                 bf=interp1d(z_b_arr,b_b_arr,kind='nearest') #Assuming linear interpolation. Decide on extrapolation.
                 b_arr=bf(thistracer.z) #Assuming that tracers have this attribute
-<<<<<<< HEAD
                 tr_out.append(ccl.ClTracerNumberCounts(cosmo, dic_par['has_rsd'],dic_par['has_magnification'],
-                                                       z = thistracer.z, n=(thistracer.z, thistracer.Nz), bias = (z_b_arr, b_b_arr)))
-=======
-                tr_out.append(ccl.ClTracerNumberCounts(cosmo,has_rsd,
-                                has_magnification,n=thistracer.Nz,bias=b_arr,z=zbins))
->>>>>>> d4fd6f90
+                                                       z = thistracer.z, n=(zbins, thistracer.Nz), bias = (z_b_arr, b_b_arr)))
             else :
                 raise ValueError("Only \"point\" tracers supported")
         return tr_out
 
     def get_cosmo(self,dic_par) :
-<<<<<<< HEAD
-        omega_c = dic_par['Omega_c']
-        omega_b = dic_par['Omega_b']
-        omega_k = dic_par['Omega_k']
-        omega_nu = dic_par['Omega_nu']
-        if 'w' in dic_par :
-            w = dic_par['w']
-        else :
-            w = -1.
-        if 'wa' in dic_par :
-            wa = dic_par['wa']
-        else :
-            wa = 0.
-        h0 = dic_par['h0']
-=======
-        
         Omega_c = dic_par.get('Omega_c',0.255)
         Omega_b = dic_par.get('Omega_b', 0.045)
         Omega_k = dic_par.get('Omega_k', 0.0)
@@ -70,7 +45,6 @@
         wa = dic_par.get('wa', 0.0)
         h0 = dic_par.get('h0', 0.67)
         n_s = dic_par.get('n_s', 0.96)
->>>>>>> d4fd6f90
         has_sigma8 = ('sigma_8' in dic_par)
         has_A_s = ('A_s' in dic_par)
         if has_sigma8 and has_A_s:
